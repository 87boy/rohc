--- conflicted
+++ resolved
@@ -111,15 +111,6 @@
 	 * for details about rohc_activate_profile in the API documentation.
 	 */
 	printf("\nenable several ROHC compression profiles\n");
-<<<<<<< HEAD
-	rohc_activate_profile(compressor, ROHC_PROFILE_UNCOMPRESSED);
-	//rohc_activate_profile(compressor, ROHC_PROFILE_UDP);
-	rohc_activate_profile(compressor, ROHC_PROFILE_IP);
-	//rohc_activate_profile(compressor, ROHC_PROFILE_UDPLITE);
-	//rohc_activate_profile(compressor, ROHC_PROFILE_RTP);
-	//rohc_activate_profile(comp, ROHC_PROFILE_ESP);
-	//rohc_activate_profile(comp, ROHC_PROFILE_TCP);
-=======
 	if(!rohc_comp_enable_profile(compressor, ROHC_PROFILE_UNCOMPRESSED))
 	{
 		fprintf(stderr, "failed to enable the Uncompressed profile\n");
@@ -153,8 +144,12 @@
 		fprintf(stderr, "failed to enable the IP/ESP profile\n");
 		goto release_compressor;
 	}
-#endif
->>>>>>> 0fa505c5
+	if(!rohc_comp_enable_profile(compressor, ROHC_PROFILE_TCP))
+	{
+		fprintf(stderr, "failed to enable the IP/ESP profile\n");
+		goto release_compressor;
+	}
+#endif
 
 
 	/* create a fake IP packet for the purpose of this simple program */
